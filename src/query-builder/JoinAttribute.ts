--- conflicted
+++ resolved
@@ -137,27 +137,6 @@
      * This is available when join was made using "post.category" syntax.
      * Relation can be undefined if entityOrProperty is regular entity or custom table.
      */
-<<<<<<< HEAD
-    get relation(): RelationMetadata|undefined {
-        if (!QueryBuilderUtils.isAliasProperty(this.entityOrProperty))
-            return undefined;
-
-        const relationOwnerSelection = this.queryExpressionMap.findAliasByName(this.parentAlias!);
-        let relation = relationOwnerSelection.metadata.findRelationWithPropertyPath(this.relationPropertyPath!);
-
-        if (relation) {
-            return relation;
-        }
-
-        if (relationOwnerSelection.metadata.parentEntityMetadata) {
-            relation = relationOwnerSelection.metadata.parentEntityMetadata.findRelationWithPropertyPath(this.relationPropertyPath!);
-            if (relation) {
-                return relation;
-            }
-        }
-
-        throw new Error(`Relation with property path ${this.relationPropertyPath} in entity was not found.`);
-=======
     get relation(): RelationMetadata | undefined {
         if (!this.relationEvalueated) {
             let getValue = () => {
@@ -184,7 +163,6 @@
             this.relationEvalueated = true;
         }
         return this.relationCache;
->>>>>>> 651e2ece
     }
 
     /**
