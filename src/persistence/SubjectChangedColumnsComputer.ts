--- conflicted
+++ resolved
@@ -83,19 +83,11 @@
                         normalizedValue = DateUtils.mixedDateToUtcDatetimeString(entityValue);
                         databaseValue = DateUtils.mixedDateToUtcDatetimeString(databaseValue);
 
-<<<<<<< HEAD
                     } else if (column.type === "json" || column.type === "jsonb" || column.type === "simple-json") {
-                        if (normalizedValue !== null && normalizedValue !== undefined)
-                            normalizedValue = JSON.stringify(normalizedValue);
-                        if (databaseValue !== null && databaseValue !== undefined)
-                            databaseValue = JSON.stringify(databaseValue);
-=======
-                    } else if (column.type === "json" || column.type === "jsonb") {
                         // JSON.stringify doesn't work because postgresql sorts jsonb before save.
                         // If you try to save json '[{"messages": "", "attribute Key": "", "level":""}] ' as jsonb,
                         // then postgresql will save it as '[{"level": "", "message":"", "attributeKey": ""}]'
                         if (OrmUtils.deepCompare(entityValue, databaseValue)) return;
->>>>>>> 32671456
 
                     } else if (column.type === "simple-array") {
                         normalizedValue = DateUtils.simpleArrayToString(entityValue);
