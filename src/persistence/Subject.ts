import {ObjectLiteral} from "../common/ObjectLiteral";
import {EntityMetadata} from "../metadata/EntityMetadata";
import {SubjectChangeMap} from "./SubjectChangeMap";
import {OrmUtils} from "../util/OrmUtils";
import {RelationMetadata} from "../metadata/RelationMetadata";
import {ColumnMetadata} from "../metadata/ColumnMetadata";

/**
 * Subject is a subject of persistence.
 * It holds information about each entity that needs to be persisted:
 * - what entity should be persisted
 * - what is database representation of the persisted entity
 * - what entity metadata of the persisted entity
 * - what is allowed to with persisted entity (insert/update/remove)
 *
 * Having this collection of subjects we can perform database queries.
 */
export class Subject {

    // -------------------------------------------------------------------------
    // Properties
    // -------------------------------------------------------------------------

    /**
     * Entity metadata of the subject entity.
     */
    metadata: EntityMetadata;

    /**
     * Subject identifier.
     * This identifier is not limited to table entity primary columns.
     * This can be entity id or ids as well as some unique entity properties, like name or title.
     * Insert / Update / Remove operation will be executed by a given identifier.
     */
    identifier: ObjectLiteral|undefined = undefined;

    /**
     * Copy of entity but with relational ids fulfilled.
     */
    entityWithFulfilledIds: ObjectLiteral|undefined = undefined;

    /**
     * If subject was created by cascades this property will contain subject
     * from where this subject was created.
     */
    parentSubject?: Subject;

    /**
     * Gets entity sent to the persistence (e.g. changed entity).
     * If entity is not set then this subject is created only for the entity loaded from the database,
     * or this subject is used for the junction operation (junction operations are relying only on identifier).
     */
    entity?: ObjectLiteral;

    /**
     * Database entity.
     * THIS IS NOT RAW ENTITY DATA, its a real entity.
     */
    databaseEntity?: ObjectLiteral;

    /**
     * Indicates if database entity was loaded.
     * No matter if it was found or not, it indicates the fact of loading.
     */
    databaseEntityLoaded: boolean = false;

    /**
     * Changes needs to be applied in the database for the given subject.
     */
    changeMaps: SubjectChangeMap[] = [];

    /**
     * Generated values returned by a database (for example generated id or default values).
     * Used in insert and update operations.
     * Has entity-like structure (not just column database name and values).
     */
    generatedMap?: ObjectLiteral;

    /**
     * Inserted values with updated values of special and default columns.
     * Has entity-like structure (not just column database name and values).
     */
    insertedValueSet?: ObjectLiteral;

    /**
     * Indicates if this subject can be inserted into the database.
     * This means that this subject either is newly persisted, either can be inserted by cascades.
     */
    canBeInserted: boolean = false;

    /**
     * Indicates if this subject can be updated in the database.
     * This means that this subject either was persisted, either can be updated by cascades.
     */
    canBeUpdated: boolean = false;

    /**
     * Indicates if this subject MUST be removed from the database.
     * This means that this subject either was removed, either was removed by cascades.
     */
    mustBeRemoved: boolean = false;

    /**
     * Relations updated by the change maps.
     */
    updatedRelationMaps: { relation: RelationMetadata, value: ObjectLiteral }[] = [];

    /**
     * List of updated columns
     */
    diffColumns: ColumnMetadata[] = [];

    /**
     * List of updated relations
     */
    diffRelations: RelationMetadata[] = [];

    // -------------------------------------------------------------------------
    // Constructor
    // -------------------------------------------------------------------------

    constructor(options: {
        metadata: EntityMetadata,
        parentSubject?: Subject,
        entity?: ObjectLiteral,
        canBeInserted?: boolean,
        canBeUpdated?: boolean,
        mustBeRemoved?: boolean,
        identifier?: ObjectLiteral,
        changeMaps?: SubjectChangeMap[]
    }) {
        this.metadata = options.metadata;
        this.entity = options.entity;
        this.parentSubject = options.parentSubject;
        if (options.canBeInserted !== undefined)
            this.canBeInserted = options.canBeInserted;
        if (options.canBeUpdated !== undefined)
            this.canBeUpdated = options.canBeUpdated;
        if (options.mustBeRemoved !== undefined)
            this.mustBeRemoved = options.mustBeRemoved;
        if (options.identifier !== undefined)
            this.identifier = options.identifier;
        if (options.changeMaps !== undefined)
            this.changeMaps.push(...options.changeMaps);

<<<<<<< HEAD
        if (this.entity) {
            this.entityWithFulfilledIds = Object.assign({}, this.entity);
            // if (this.parentSubject) {
            //     this.metadata.primaryColumns.forEach(primaryColumn => {
                    // if (primaryColumn.relationMetadata && primaryColumn.relationMetadata.inverseEntityMetadata === this.parentSubject!.metadata) {
                    //     primaryColumn.setEntityValue(this.entityWithFulfilledIds!, this.parentSubject!.entity);
                    // }
                // });
            // }
            // console.log("this.entityWithFulfilledIds", this.entityWithFulfilledIds);
            this.identifier = this.metadata.getEntityIdMap(this.entityWithFulfilledIds);
            // console.log("this.identifier", this.identifier);

        } else if (this.databaseEntity) {
            this.identifier = this.metadata.getEntityIdMap(this.databaseEntity);
        }
=======
        this.recompute();
>>>>>>> 32671456
    }

    // -------------------------------------------------------------------------
    // Accessors
    // -------------------------------------------------------------------------

    /**
     * Checks if this subject must be inserted into the database.
     * Subject can be inserted into the database if it is allowed to be inserted (explicitly persisted or by cascades)
     * and if it does not have database entity set.
     */
    get mustBeInserted() {
        return this.canBeInserted && !this.databaseEntity;
    }

    /**
     * Checks if this subject must be updated into the database.
     * Subject can be updated in the database if it is allowed to be updated (explicitly persisted or by cascades)
     * and if it does have differentiated columns or relations.
     */
    get mustBeUpdated() {
        return this.canBeUpdated &&
            this.identifier &&
            (this.databaseEntityLoaded === false || (this.databaseEntityLoaded && this.databaseEntity)) &&
            // ((this.entity && this.databaseEntity) || (!this.entity && !this.databaseEntity)) &&
            this.changeMaps.length > 0;
    }

    // -------------------------------------------------------------------------
    // Public Methods
    // -------------------------------------------------------------------------

    /**
     * Creates a value set needs to be inserted / updated in the database.
     * Value set is based on the entity and change maps of the subject.
     * Important note: this method pops data from this subject's change maps.
     */
    createValueSetAndPopChangeMap(): ObjectLiteral {
        const changeMapsWithoutValues: SubjectChangeMap[] = [];
        const changeSet = this.changeMaps.reduce((updateMap, changeMap) => {
            let value = changeMap.value;
            if (value instanceof Subject) {

                // referenced columns can refer on values both which were just inserted and which were present in the model
                // if entity was just inserted valueSets must contain all values from the entity and values just inserted in the database
                // so, here we check if we have a value set then we simply use it as value to get our reference column values
                // otherwise simply use an entity which cannot be just inserted at the moment and have all necessary data
                value = value.insertedValueSet ? value.insertedValueSet : value.entity;
            }
            // value = changeMap.valueFactory ? changeMap.valueFactory(value) : changeMap.column.createValueMap(value);

            let valueMap: ObjectLiteral|undefined;
            if (this.metadata.isJunction && changeMap.column) {
                valueMap = changeMap.column.createValueMap(changeMap.column.referencedColumn!.getEntityValue(value));

            } else if (changeMap.column) {
                valueMap = changeMap.column.createValueMap(value);

            } else if (changeMap.relation) {

                // value can be a related object, for example: post.question = { id: 1 }
                // or value can be a null or direct relation id, e.g. post.question = 1
                // if its a direction relation id then we just set it to the valueMap,
                // however if its an object then we need to extract its relation id map and set it to the valueMap
                if (value instanceof Object) {

                    // get relation id, e.g. referenced column name and its value,
                    // for example: { id: 1 } which then will be set to relation, e.g. post.category = { id: 1 }
                    const relationId = changeMap.relation!.getRelationIdMap(value);

                    // but relation id can be empty, for example in the case when you insert a new post with category
                    // and both post and category are newly inserted objects (by cascades) and in this case category will not have id
                    // this means we need to insert post without question id and update post's questionId once question be inserted
                    // that's why we create a new changeMap operation for future updation of the post entity
                    if (relationId === undefined) {
                        changeMapsWithoutValues.push(changeMap);
                        this.canBeUpdated = true;
                        return updateMap;
                    }
                    valueMap = changeMap.relation!.createValueMap(relationId);
                    this.updatedRelationMaps.push({ relation: changeMap.relation, value: relationId });

                } else { // value can be "null" or direct relation id here
                    valueMap = changeMap.relation!.createValueMap(value);
                    this.updatedRelationMaps.push({ relation: changeMap.relation, value: value });
                }
            }

            OrmUtils.mergeDeep(updateMap, valueMap);
            return updateMap;
        }, {} as ObjectLiteral);
        this.changeMaps = changeMapsWithoutValues;
        return changeSet;
    }

    /**
     * Recomputes entityWithFulfilledIds and identifier when entity changes.
     */
    recompute(): void {

        if (this.entity) {
            this.entityWithFulfilledIds = Object.assign({}, this.entity);
            if (this.parentSubject) {
                this.metadata.primaryColumns.forEach(primaryColumn => {
                    if (primaryColumn.relationMetadata && primaryColumn.relationMetadata.inverseEntityMetadata === this.parentSubject!.metadata) {
                        primaryColumn.setEntityValue(this.entityWithFulfilledIds!, this.parentSubject!.entity);
                    }
                });
            }
            this.identifier = this.metadata.getEntityIdMap(this.entityWithFulfilledIds);

        } else if (this.databaseEntity) {
            this.identifier = this.metadata.getEntityIdMap(this.databaseEntity);
        }
    }

}<|MERGE_RESOLUTION|>--- conflicted
+++ resolved
@@ -123,6 +123,7 @@
         metadata: EntityMetadata,
         parentSubject?: Subject,
         entity?: ObjectLiteral,
+        databaseEntity?: ObjectLiteral,
         canBeInserted?: boolean,
         canBeUpdated?: boolean,
         mustBeRemoved?: boolean,
@@ -131,6 +132,7 @@
     }) {
         this.metadata = options.metadata;
         this.entity = options.entity;
+        this.databaseEntity = options.databaseEntity;
         this.parentSubject = options.parentSubject;
         if (options.canBeInserted !== undefined)
             this.canBeInserted = options.canBeInserted;
@@ -143,26 +145,7 @@
         if (options.changeMaps !== undefined)
             this.changeMaps.push(...options.changeMaps);
 
-<<<<<<< HEAD
-        if (this.entity) {
-            this.entityWithFulfilledIds = Object.assign({}, this.entity);
-            // if (this.parentSubject) {
-            //     this.metadata.primaryColumns.forEach(primaryColumn => {
-                    // if (primaryColumn.relationMetadata && primaryColumn.relationMetadata.inverseEntityMetadata === this.parentSubject!.metadata) {
-                    //     primaryColumn.setEntityValue(this.entityWithFulfilledIds!, this.parentSubject!.entity);
-                    // }
-                // });
-            // }
-            // console.log("this.entityWithFulfilledIds", this.entityWithFulfilledIds);
-            this.identifier = this.metadata.getEntityIdMap(this.entityWithFulfilledIds);
-            // console.log("this.identifier", this.identifier);
-
-        } else if (this.databaseEntity) {
-            this.identifier = this.metadata.getEntityIdMap(this.databaseEntity);
-        }
-=======
         this.recompute();
->>>>>>> 32671456
     }
 
     // -------------------------------------------------------------------------
@@ -262,17 +245,18 @@
      * Recomputes entityWithFulfilledIds and identifier when entity changes.
      */
     recompute(): void {
-
         if (this.entity) {
             this.entityWithFulfilledIds = Object.assign({}, this.entity);
-            if (this.parentSubject) {
-                this.metadata.primaryColumns.forEach(primaryColumn => {
-                    if (primaryColumn.relationMetadata && primaryColumn.relationMetadata.inverseEntityMetadata === this.parentSubject!.metadata) {
-                        primaryColumn.setEntityValue(this.entityWithFulfilledIds!, this.parentSubject!.entity);
-                    }
-                });
-            }
+            // if (this.parentSubject) {
+            //     this.metadata.primaryColumns.forEach(primaryColumn => {
+            // if (primaryColumn.relationMetadata && primaryColumn.relationMetadata.inverseEntityMetadata === this.parentSubject!.metadata) {
+            //     primaryColumn.setEntityValue(this.entityWithFulfilledIds!, this.parentSubject!.entity);
+            // }
+            // });
+            // }
+            // console.log("this.entityWithFulfilledIds", this.entityWithFulfilledIds);
             this.identifier = this.metadata.getEntityIdMap(this.entityWithFulfilledIds);
+            // console.log("this.identifier", this.identifier);
 
         } else if (this.databaseEntity) {
             this.identifier = this.metadata.getEntityIdMap(this.databaseEntity);
